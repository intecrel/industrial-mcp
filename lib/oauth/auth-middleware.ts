--- conflicted
+++ resolved
@@ -6,12 +6,9 @@
 import { NextRequest } from 'next/server';
 import { validateAccessToken, TokenClaims } from './jwt';
 import { isToolAccessible } from './scopes';
-import { isOAuthEnabled, getEnvironmentType, isRedisEnabled } from './config';
-<<<<<<< HEAD
+import { isOAuthEnabled } from './config';
 import { isFeatureEnabled } from '@/lib/config/feature-flags';
 import { validateDeviceFromCookie, getDeviceInfo } from '@/lib/auth/device-verification';
-=======
->>>>>>> 5d5088ab
 
 export interface AuthContext {
   method: 'oauth' | 'mac_address';
